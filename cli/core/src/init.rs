<<<<<<< HEAD
use std::{
  collections::BTreeMap,
  fs::{create_dir_all, remove_dir_all, File},
  io::Write,
  path::{Path, PathBuf},
};

use crate::helpers::Logger;
use handlebars::{to_json, Handlebars};
use include_dir::{include_dir, Dir};
use serde::Deserialize;

=======
// Copyright 2019-2021 Tauri Programme within The Commons Conservancy
// SPDX-License-Identifier: Apache-2.0
// SPDX-License-Identifier: MIT

use std::{
  collections::BTreeMap,
  fs::{create_dir_all, remove_dir_all, File},
  io::Write,
  path::{Path, PathBuf},
};

use crate::helpers::Logger;
use handlebars::{to_json, Handlebars};
use include_dir::{include_dir, Dir};
use serde::Deserialize;

>>>>>>> 44fc65c7
const TEMPLATE_DIR: Dir = include_dir!("./templates");

#[derive(Deserialize)]
struct ManifestPackage {
  version: String,
}

#[derive(Deserialize)]
struct Manifest {
  package: ManifestPackage,
}

pub struct Init {
  force: bool,
  directory: PathBuf,
  tauri_path: Option<PathBuf>,
  app_name: Option<String>,
  window_title: Option<String>,
  dist_dir: Option<String>,
  dev_path: Option<String>,
}

impl Default for Init {
  fn default() -> Self {
    Self {
      force: false,
      directory: std::env::current_dir().expect("failed to read cwd"),
      tauri_path: None,
      app_name: None,
      window_title: None,
      dist_dir: None,
      dev_path: None,
    }
  }
}

impl Init {
  pub fn new() -> Self {
    Default::default()
  }

  pub fn force(mut self) -> Self {
    self.force = true;
    self
  }

  pub fn directory(mut self, directory: impl Into<PathBuf>) -> Self {
    self.directory = directory.into();
    self
  }

  pub fn tauri_path(mut self, tauri_path: impl Into<PathBuf>) -> Self {
    self.tauri_path = Some(tauri_path.into());
    self
  }

  pub fn app_name(mut self, app_name: impl Into<String>) -> Self {
    self.app_name = Some(app_name.into());
    self
  }

  pub fn window_title(mut self, window_title: impl Into<String>) -> Self {
    self.window_title = Some(window_title.into());
    self
  }

  pub fn dist_dir(mut self, dist_dir: impl Into<String>) -> Self {
    self.dist_dir = Some(dist_dir.into());
    self
  }

  pub fn dev_path(mut self, dev_path: impl Into<String>) -> Self {
    self.dev_path = Some(dev_path.into());
    self
  }

  pub fn run(self) -> crate::Result<()> {
    let logger = Logger::new("tauri:init");
    let template_target_path = self.directory.join("src-tauri");
    if template_target_path.exists() && !self.force {
      logger.warn(format!(
        "Tauri dir ({:?}) not empty. Run `init --force template` to overwrite.",
        template_target_path
      ));
    } else {
      let (tauri_dep, tauri_build_dep) = if let Some(tauri_path) = self.tauri_path {
        (
          format!(
            "{{  path = {:?} }}",
<<<<<<< HEAD
            resolve_tauri_path(&tauri_path, "tauri")
=======
            resolve_tauri_path(&tauri_path, "core/tauri")
>>>>>>> 44fc65c7
          ),
          format!(
            "{{  path = {:?} }}",
            resolve_tauri_path(&tauri_path, "core/tauri-build")
          ),
        )
      } else {
        let tauri_manifest: Manifest =
<<<<<<< HEAD
          toml::from_str(include_str!("../../../tauri/Cargo.toml")).unwrap();
=======
          toml::from_str(include_str!("../../../core/tauri/Cargo.toml")).unwrap();
>>>>>>> 44fc65c7
        let tauri_build_manifest: Manifest =
          toml::from_str(include_str!("../../../core/tauri-build/Cargo.toml")).unwrap();
        (
          format!(r#"{{ version = "{}" }}"#, tauri_manifest.package.version),
          format!(
            r#"{{ version = "{}" }}"#,
            tauri_build_manifest.package.version
          ),
        )
      };

      let _ = remove_dir_all(&template_target_path);
      let handlebars = Handlebars::new();

      let mut data = BTreeMap::new();
      data.insert("tauri_dep", to_json(tauri_dep));
      data.insert("tauri_build_dep", to_json(tauri_build_dep));
      data.insert(
        "dist_dir",
        to_json(self.dist_dir.unwrap_or_else(|| "../dist".to_string())),
      );
      data.insert(
        "dev_path",
        to_json(
          self
            .dev_path
            .unwrap_or_else(|| "http://localhost:4000".to_string()),
        ),
      );
      data.insert(
        "app_name",
        to_json(self.app_name.unwrap_or_else(|| "Tauri App".to_string())),
      );
      data.insert(
        "window_title",
        to_json(self.window_title.unwrap_or_else(|| "Tauri".to_string())),
      );

      render_template(&handlebars, &data, &TEMPLATE_DIR, &self.directory)?;
    }

    Ok(())
  }
}

fn render_template<P: AsRef<Path>>(
  handlebars: &Handlebars,
  data: &BTreeMap<&str, serde_json::Value>,
  dir: &Dir,
  out_dir: P,
) -> crate::Result<()> {
  create_dir_all(out_dir.as_ref().join(dir.path()))?;
  for file in dir.files() {
    let mut output_file = File::create(out_dir.as_ref().join(file.path()))?;
    if let Some(utf8) = file.contents_utf8() {
      handlebars
        .render_template_to_write(utf8, &data, &mut output_file)
        .expect("Failed to render template");
    } else {
      output_file.write_all(file.contents())?;
    }
  }
  for dir in dir.dirs() {
    render_template(handlebars, data, dir, out_dir.as_ref())?;
  }
  Ok(())
}

fn resolve_tauri_path<P: AsRef<Path>>(path: P, crate_name: &str) -> PathBuf {
  let path = path.as_ref();
  if path.is_absolute() {
    path.join(crate_name)
  } else {
    PathBuf::from("..").join(path).join(crate_name)
  }
}<|MERGE_RESOLUTION|>--- conflicted
+++ resolved
@@ -1,17 +1,3 @@
-<<<<<<< HEAD
-use std::{
-  collections::BTreeMap,
-  fs::{create_dir_all, remove_dir_all, File},
-  io::Write,
-  path::{Path, PathBuf},
-};
-
-use crate::helpers::Logger;
-use handlebars::{to_json, Handlebars};
-use include_dir::{include_dir, Dir};
-use serde::Deserialize;
-
-=======
 // Copyright 2019-2021 Tauri Programme within The Commons Conservancy
 // SPDX-License-Identifier: Apache-2.0
 // SPDX-License-Identifier: MIT
@@ -28,7 +14,6 @@
 use include_dir::{include_dir, Dir};
 use serde::Deserialize;
 
->>>>>>> 44fc65c7
 const TEMPLATE_DIR: Dir = include_dir!("./templates");
 
 #[derive(Deserialize)]
@@ -118,11 +103,7 @@
         (
           format!(
             "{{  path = {:?} }}",
-<<<<<<< HEAD
-            resolve_tauri_path(&tauri_path, "tauri")
-=======
             resolve_tauri_path(&tauri_path, "core/tauri")
->>>>>>> 44fc65c7
           ),
           format!(
             "{{  path = {:?} }}",
@@ -131,11 +112,7 @@
         )
       } else {
         let tauri_manifest: Manifest =
-<<<<<<< HEAD
-          toml::from_str(include_str!("../../../tauri/Cargo.toml")).unwrap();
-=======
           toml::from_str(include_str!("../../../core/tauri/Cargo.toml")).unwrap();
->>>>>>> 44fc65c7
         let tauri_build_manifest: Manifest =
           toml::from_str(include_str!("../../../core/tauri-build/Cargo.toml")).unwrap();
         (
